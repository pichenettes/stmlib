# Copyright 2012 Olivier Gillet.
#
# Author: Olivier Gillet (ol.gillet@gmail.com)
#
# Permission is hereby granted, free of charge, to any person obtaining a copy
# of this software and associated documentation files (the "Software"), to deal
# in the Software without restriction, including without limitation the rights
# to use, copy, modify, merge, publish, distribute, sublicense, and/or sell
# copies of the Software, and to permit persons to whom the Software is
# furnished to do so, subject to the following conditions:
# 
# The above copyright notice and this permission notice shall be included in
# all copies or substantial portions of the Software.
# 
# THE SOFTWARE IS PROVIDED "AS IS", WITHOUT WARRANTY OF ANY KIND, EXPRESS OR
# IMPLIED, INCLUDING BUT NOT LIMITED TO THE WARRANTIES OF MERCHANTABILITY,
# FITNESS FOR A PARTICULAR PURPOSE AND NONINFRINGEMENT. IN NO EVENT SHALL THE
# AUTHORS OR COPYRIGHT HOLDERS BE LIABLE FOR ANY CLAIM, DAMAGES OR OTHER
# LIABILITY, WHETHER IN AN ACTION OF CONTRACT, TORT OR OTHERWISE, ARISING FROM,
# OUT OF OR IN CONNECTION WITH THE SOFTWARE OR THE USE OR OTHER DEALINGS IN
# THE SOFTWARE.
# 
# See http://creativecommons.org/licenses/MIT/ for more information.

# ------------------------------------------------------------------------------
# Files and directories
# ------------------------------------------------------------------------------

TOOLCHAIN_PATH = /usr/local/arm/
TOOLCHAIN_BIN  = $(TOOLCHAIN_PATH)bin/
STM32_PATH     = stmlib/third_party/STM

PGM_SERIAL_PORT = /dev/tty.usbserial-A100S09O
PGM_SERIAL_BAUD_RATE = 115200
PGM_SERIAL_VERIFY = -v

# --- Do not modify anything below this point ----------------------------------

BUILD_ROOT     = build/
BUILD_DIR      = $(BUILD_ROOT)$(TARGET)/

CC             = $(TOOLCHAIN_BIN)arm-none-eabi-gcc
CXX            = $(TOOLCHAIN_BIN)arm-none-eabi-g++
AS             = $(TOOLCHAIN_BIN)arm-none-eabi-as
OBJCOPY        = $(TOOLCHAIN_BIN)arm-none-eabi-objcopy
OBJDUMP        = $(TOOLCHAIN_BIN)arm-none-eabi-objdump
AR             = $(TOOLCHAIN_BIN)arm-none-eabi-ar
SIZE           = $(TOOLCHAIN_BIN)arm-none-eabi-size
NM             = $(TOOLCHAIN_BIN)arm-none-eabi-nm
REMOVE         = rm -f
CAT            = cat
FORMAT_SIZE    = | figlet | cowsay -n -f moose
FORMAT_RAMSIZE = | figlet | cowsay -n -f small

STM32LOADER_PATH = stmlib/programming/serial/
OPENOCD_SCRIPTS_PATH = stmlib/programming/jtag/


# ------------------------------------------------------------------------------
# Files and directories for the user code
# ------------------------------------------------------------------------------

VPATH          = $(PACKAGES)

CC_FILES       = $(notdir $(wildcard $(patsubst %,%/*.cc,$(PACKAGES))))
C_FILES        = $(notdir $(wildcard $(patsubst %,%/*.c,$(PACKAGES))))
AS_FILES       = $(notdir $(wildcard $(patsubst %,%/*.as,$(PACKAGES))))

TARGET_BIN     = $(BUILD_DIR)$(TARGET).bin
TARGET_ELF     = $(BUILD_DIR)$(TARGET).elf
TARGET_HEX     = $(BUILD_DIR)$(TARGET).hex
COMBO_HEX      = $(BUILD_DIR)$(TARGET)_bootloader_combo.hex
COMBO_BIN      = $(BUILD_DIR)$(TARGET)_bootloader_combo.bin
BOOTLOADER_HEX = $(BUILD_ROOT)$(BOOTLOADER)/$(BOOTLOADER).hex
TARGET_SIZE    = $(BUILD_DIR)$(TARGET).size
TARGETS        = $(BUILD_DIR)$(TARGET).*
DEP_FILE       = $(BUILD_DIR)depends.mk


# ------------------------------------------------------------------------------
# Flags for gcc/binutils
# ------------------------------------------------------------------------------

ARCHFLAGS      = -mcpu=cortex-m3 -mthumb
INCFLAGS       = \
			-I. \
			-DGCC_ARMCM3 \
			-DF_CPU=$(F_CPU) \
			-DF_CRYSTAL=$(F_CRYSTAL) \
			-DUSE_STDPERIPH_DRIVER \
			-D$(SYSCLOCK)=$(F_CPU)

ifeq ($(FAMILY),f4xx)

INCFLAGS += -DSTM32F4XX
STARTUP_OBJ   = $(BUILD_DIR)startup_stm32f4xx.o
LINKER_SCRIPT = stmlib/linker_scripts/stm32f4xx_flash$(LD_SUFFIX).ld
FW_STDDRIVER_DIR = $(STM32_PATH)/STM32F4xx_StdPeriph_Driver

else

ifeq ($(DENSITY),hd)
INCFLAGS += -DSTM32F10X_HD
else ifeq ($(DENSITY),md)
INCFLAGS += -DSTM32F10X_MD
else
INCFLAGS += -DSTM32F10X_CL
endif

STARTUP_OBJ   = $(BUILD_DIR)startup_stm32f10x_$(DENSITY).o
LINKER_SCRIPT = stmlib/linker_scripts/stm32f10x_flash_$(DENSITY)$(LD_SUFFIX).ld
FW_STDDRIVER_DIR = $(STM32_PATH)/STM32F10x_StdPeriph_Driver

endif

ifeq ($(APPLICATION),TRUE)
INCFLAGS += -DAPPLICATION
LD_SUFFIX = _application
BASE_ADDRESS = 0x08004000
else
BASE_ADDRESS = 0x08000000
LD_SUFFIX =
endif

CCFLAGS         = \
			-g -O2 -Wall -Werror \
			-fasm \
			-fdata-sections \
			-finline \
			-finline-functions-called-once \
			-ffunction-sections \
			-fno-unroll-loops \
			-fshort-enums \
			-fno-move-loop-invariants \
			$(INCFLAGS) \
			$(ARCHFLAGS)

CPPFLAGS      = -fno-exceptions -fno-rtti

ASFLAGS       = $(ARCHFLAGS)

LDFLAGS       = \
			-Wl,-Map=$(BUILD_DIR)$(TARGET).map \
			-Wl,--gc-sections \
			-T $(LINKER_SCRIPT) -g \
			$(ARCHFLAGS) \
			$(INCFLAGS) \
			-L$(STM32_PATH)


# ------------------------------------------------------------------------------
# Files and directories for the system firmware
# ------------------------------------------------------------------------------

FW_BUILD_DIR = $(BUILD_ROOT)stm_firmware/
FW_CORE_DIR = $(STM32_PATH)/CMSIS/CM3_$(FAMILY)
FW_STARTUP_DIR = $(FW_CORE_DIR)/startup/gcc

FW_STDDRIVER_SRCDIR = $(FW_STDDRIVER_DIR)/src
FW_STDDRIVER_INCDIR = $(FW_STDDRIVER_DIR)/inc

FW_USB_DIR = $(STM32_PATH)/STM32_USB-FS-Device_Driver
FW_USB_SRCDIR = $(FW_USB_DIR)/src
FW_USB_INCDIR = $(FW_USB_DIR)/inc

INCFLAGS += -I$(STM32_PATH) -I$(FW_CORE_DIR) -I$(FW_STARTUP_DIR) -I$(FW_STDDRIVER_INCDIR)
VPATH += $(FW_CORE_DIR) $(FW_STARTUP_DIR) $(FW_STDDRIVER_SRCDIR) $(STM32_PATH) $(FW_BUILD_DIR)

CORE_C_FILES = $(notdir $(wildcard $(patsubst %,%/*.c,$(FW_CORE_DIR))))
DRIVERS_C_FILES = $(notdir $(wildcard $(patsubst %,%/*.c,$(FW_STDDRIVER_SRCDIR))))
USB_C_FILES = $(notdir $(wildcard $(patsubst %,%/*.c,$(FW_USB_SRCDIR))))

C_FILES += $(CORE_C_FILES)
C_FILES += $(DRIVERS_C_FILES)

ifeq ($(USB),enabled)
INCFLAGS += -I$(FW_USB_INCDIR)
VPATH += $(FW_USB_SRCDIR)
C_FILES += $(USB_C_FILES)
endif


# ------------------------------------------------------------------------------
# Source compiling and dependency analysis
# ------------------------------------------------------------------------------

$(BUILD_DIR)%.o: %.s
	$(CC) -c -x assembler-with-cpp $(ASFLAGS) $< -o $@

$(BUILD_DIR)%.o: %.c
	$(CC) -c $(CCFLAGS) -std=c99 $< -o $@

$(BUILD_DIR)%.o: %.cc
	$(CXX) -c $(CCFLAGS) $(CPPFLAGS) $< -o $@

$(BUILD_DIR)%.d: %.s
	$(CC) -c -x assembler-with-cpp -MM $(ASFLAGS) $< -MF $@ -MT $(@:.d=.o)

$(BUILD_DIR)%.d: %.c
	$(CC) -MM $(CCFLAGS) $< -MF $@ -MT $(@:.d=.o)

$(BUILD_DIR)%.d: %.cc
	$(CXX) -MM $(CCFLAGS) $(CPPFLAGS) $< -MF $@ -MT $(@:.d=.o)


# ------------------------------------------------------------------------------
# Object file conversion
# ------------------------------------------------------------------------------

$(BUILD_DIR)%.hex: $(BUILD_DIR)%.elf
	$(OBJCOPY) -O ihex $< $@

$(BUILD_DIR)%.bin: $(BUILD_DIR)%.elf
	$(OBJCOPY) -O binary $< $@

$(BUILD_DIR)%.lss: $(BUILD_DIR)%.elf
	$(OBJDUMP) -h -S $< > $@

$(BUILD_DIR)%.sym: $(BUILD_DIR)%.elf
	$(NM) -n $< > $@


# ------------------------------------------------------------------------------
# What to build
# ------------------------------------------------------------------------------

OBJ_FILES      = $(CC_FILES:.cc=.o) $(C_FILES:.c=.o) $(AS_FILES:.S=.o)
OBJS           = $(patsubst %,$(BUILD_DIR)%,$(OBJ_FILES)) $(STARTUP_OBJ)
DEPS           = $(OBJS:.o=.d)

all:	$(BUILD_DIR) $(TARGET_HEX)


# ------------------------------------------------------------------------------
# Resources
# ------------------------------------------------------------------------------

RESOURCE_COMPILER = stmlib/tools/resources_compiler.py

resources:	$(TARGET)/resources.cc

$(TARGET)/resources.cc:	$(wildcard $(RESOURCES)/*.py)
		python $(RESOURCE_COMPILER) $(RESOURCES)/resources.py


# ------------------------------------------------------------------------------
# Main rules
# ------------------------------------------------------------------------------

$(BUILD_DIR):
	mkdir -p $(BUILD_DIR)

$(TARGET_ELF):  $(OBJS)
	$(CC) $(LDFLAGS) -o $(TARGET_ELF) $(OBJS)

$(DEP_FILE):  $(BUILD_DIR) $(DEPS)
	cat $(DEPS) > $(DEP_FILE)

bin:	$(TARGET_BIN)

hex:	$(TARGET_HEX)

clean:
	$(REMOVE) $(OBJS) $(TARGETS) $(DEP_FILE) $(DEPS)

depends:  $(DEPS)
	cat $(DEPS) > $(DEP_FILE)

$(TARGET_SIZE):  $(TARGET_ELF)
	$(SIZE) $(TARGET_ELF) > $(TARGET_SIZE)

$(BUILD_DIR)$(TARGET).top_symbols: $(TARGET_ELF)
	$(NM) $(TARGET_ELF) --size-sort -C -f bsd -r > $@

size: $(TARGET_SIZE)
	cat $(TARGET_SIZE) | awk '{ print $$1+$$2 }' | tail -n1 $(FORMAT_SIZE)

ramsize: $(TARGET_SIZE)
	cat $(TARGET_SIZE) | awk '{ print $$2+$$3 }' | tail -n1 $(FORMAT_RAMSIZE)

size_report:  build/$(TARGET)/$(TARGET).lss build/$(TARGET)/$(TARGET).top_symbols

.PHONY: all bin clean depends resources

include $(DEP_FILE)


# ------------------------------------------------------------------------------
# Bootloader merging
# ------------------------------------------------------------------------------

$(COMBO_BIN):  $(TARGET_HEX) $(BOOTLOADER_HEX)
	cat  $(TARGET_HEX) $(BOOTLOADER_HEX) | \
			awk -f stmlib/programming/merge_hex.awk > $(COMBO_HEX)
	$(OBJCOPY) -I ihex -O binary $(COMBO_HEX) $(COMBO_BIN)


# ------------------------------------------------------------------------------
# Firmware flashing
# ------------------------------------------------------------------------------

upload:	$(UPLOAD_COMMAND)

upload_serial: $(TARGET_BIN)
	python $(STM32LOADER_PATH)stm32loader.py \
		-p $(PGM_SERIAL_PORT) \
		-b $(PGM_SERIAL_BAUD_RATE) \
		-e \
		-a $(BASE_ADDRESS) \
		-w $(TARGET_BIN) $(PGM_SERIAL_VERIFY)

upload_serial_no_erase: $(TARGET_BIN)
	python $(STM32LOADER_PATH)stm32loader.py \
		-p $(PGM_SERIAL_PORT) \
		-b $(PGM_SERIAL_BAUD_RATE) \
		-a $(BASE_ADDRESS) \
		-w $(TARGET_BIN) $(PGM_SERIAL_VERIFY)

image_serial:
	python $(STM32LOADER_PATH)stm32loader.py \
		-p $(PGM_SERIAL_PORT) \
		-b $(PGM_SERIAL_BAUD_RATE) \
		-r -l 18000 image.bin

<<<<<<< HEAD
upload_bundle_serial: $(TARGET_HEX)
	make -f $(BOOTLOADER)/makefile hex
	cat build/$(BOOTLOADER)/$(BOOTLOADER).hex $(TARGET_HEX) | \
			awk -f stmlib/merge_hex.awk > $(BUNDLE_HEX)
	$(OBJCOPY) -I ihex -O binary $(BUNDLE_HEX) $(BUNDLE_BIN)
	@python $(STM32LOADER_PATH)stm32loader.py \
=======
upload_serial_no_erase: $(TARGET_BIN)
	python $(STM32LOADER_PATH)stm32loader.py \
>>>>>>> aa4f6bcf
		-p $(PGM_SERIAL_PORT) \
		-b $(PGM_SERIAL_BAUD_RATE) \
		-e \
		-w $(BUNDLE_BIN) $(PGM_SERIAL_VERIFY)

<<<<<<< HEAD
upload_bundle_serial_no_erase: $(TARGET_HEX)
	make -f $(BOOTLOADER)/makefile hex
	cat build/$(BOOTLOADER)/$(BOOTLOADER).hex $(TARGET_HEX) | \
			awk -f stmlib/merge_hex.awk > $(BUNDLE_HEX)
	$(OBJCOPY) -I ihex -O binary $(BUNDLE_HEX) $(BUNDLE_BIN)
	@python $(STM32LOADER_PATH)stm32loader.py \
		-p $(PGM_SERIAL_PORT) \
		-b $(PGM_SERIAL_BAUD_RATE) \
		-w $(BUNDLE_BIN) $(PGM_SERIAL_VERIFY)

upload_jtag: $(TARGET_BIN)
	openocd \
		-f $(OPENOCD_SCRIPTS_PATH)interface.cfg \
		-f $(OPENOCD_SCRIPTS_PATH)stm32$(FAMILY).cfg \
		-f $(OPENOCD_SCRIPTS_PATH)prelude_$(FAMILY).cfg \
		-c "flash write_bank 0 $(TARGET_BIN) 0x0" \
		-f $(OPENOCD_SCRIPTS_PATH)postlude.cfg
=======
upload_combo_serial: $(COMBO_BIN)
	python $(STM32LOADER_PATH)stm32loader.py \
		-p $(PGM_SERIAL_PORT) \
		-b $(PGM_SERIAL_BAUD_RATE) \
		-e \
		-w $(COMBO_BIN) $(PGM_SERIAL_VERIFY)

UPLOAD_JTAG_CMD = openocd \
			-f $(OPENOCD_SCRIPTS_PATH)interface.cfg \
			-f $(OPENOCD_SCRIPTS_PATH)stm32.cfg \
			-f $(OPENOCD_SCRIPTS_PATH)prelude.cfg \
			-c "flash write_bank 0 $(TARGET_BIN) 0x0" \
			-f $(OPENOCD_SCRIPTS_PATH)postlude.cfg

UPLOAD_JTAG_COMBO_CMD = openocd \
			-f $(OPENOCD_SCRIPTS_PATH)interface.cfg \
			-f $(OPENOCD_SCRIPTS_PATH)stm32.cfg \
			-f $(OPENOCD_SCRIPTS_PATH)prelude.cfg \
			-c "flash write_bank 0 $(COMBO_BIN) 0x0" \
			-f $(OPENOCD_SCRIPTS_PATH)postlude.cfg


# Because of a weird OpenOCD bug, this command sometimes fails with an
# "Error: error executing stm32x flash write algorithm" error. Retrying
# immediately always solves it.

upload_jtag: $(TARGET_BIN)
	$(UPLOAD_JTAG_CMD) || $(UPLOAD_JTAG_CMD)

upload_combo_jtag: $(COMBO_BIN)
	$(UPLOAD_JTAG_COMBO_CMD) || $(UPLOAD_JTAG_COMBO_CMD)

>>>>>>> aa4f6bcf

# Phony target for killing the system FTDI driver on OS X.
kill_ftdi:
	sudo kextunload -b com.FTDI.driver.FTDIUSBSerialDriver

reload_ftdi:
	sudo kextload -b com.FTDI.driver.FTDIUSBSerialDriver

.PHONY: upload upload_serial upload_serial_no_erase upload_jtag
.PHONY: upload_bundle_serial upload_jtag
.PHONY: kill_ftdi reload_ftdi<|MERGE_RESOLUTION|>--- conflicted
+++ resolved
@@ -322,41 +322,6 @@
 		-b $(PGM_SERIAL_BAUD_RATE) \
 		-r -l 18000 image.bin
 
-<<<<<<< HEAD
-upload_bundle_serial: $(TARGET_HEX)
-	make -f $(BOOTLOADER)/makefile hex
-	cat build/$(BOOTLOADER)/$(BOOTLOADER).hex $(TARGET_HEX) | \
-			awk -f stmlib/merge_hex.awk > $(BUNDLE_HEX)
-	$(OBJCOPY) -I ihex -O binary $(BUNDLE_HEX) $(BUNDLE_BIN)
-	@python $(STM32LOADER_PATH)stm32loader.py \
-=======
-upload_serial_no_erase: $(TARGET_BIN)
-	python $(STM32LOADER_PATH)stm32loader.py \
->>>>>>> aa4f6bcf
-		-p $(PGM_SERIAL_PORT) \
-		-b $(PGM_SERIAL_BAUD_RATE) \
-		-e \
-		-w $(BUNDLE_BIN) $(PGM_SERIAL_VERIFY)
-
-<<<<<<< HEAD
-upload_bundle_serial_no_erase: $(TARGET_HEX)
-	make -f $(BOOTLOADER)/makefile hex
-	cat build/$(BOOTLOADER)/$(BOOTLOADER).hex $(TARGET_HEX) | \
-			awk -f stmlib/merge_hex.awk > $(BUNDLE_HEX)
-	$(OBJCOPY) -I ihex -O binary $(BUNDLE_HEX) $(BUNDLE_BIN)
-	@python $(STM32LOADER_PATH)stm32loader.py \
-		-p $(PGM_SERIAL_PORT) \
-		-b $(PGM_SERIAL_BAUD_RATE) \
-		-w $(BUNDLE_BIN) $(PGM_SERIAL_VERIFY)
-
-upload_jtag: $(TARGET_BIN)
-	openocd \
-		-f $(OPENOCD_SCRIPTS_PATH)interface.cfg \
-		-f $(OPENOCD_SCRIPTS_PATH)stm32$(FAMILY).cfg \
-		-f $(OPENOCD_SCRIPTS_PATH)prelude_$(FAMILY).cfg \
-		-c "flash write_bank 0 $(TARGET_BIN) 0x0" \
-		-f $(OPENOCD_SCRIPTS_PATH)postlude.cfg
-=======
 upload_combo_serial: $(COMBO_BIN)
 	python $(STM32LOADER_PATH)stm32loader.py \
 		-p $(PGM_SERIAL_PORT) \
@@ -364,17 +329,23 @@
 		-e \
 		-w $(COMBO_BIN) $(PGM_SERIAL_VERIFY)
 
+upload_combo_serial_no_erase: $(COMBO_BIN)
+	python $(STM32LOADER_PATH)stm32loader.py \
+		-p $(PGM_SERIAL_PORT) \
+		-b $(PGM_SERIAL_BAUD_RATE) \
+		-w $(COMBO_BIN) $(PGM_SERIAL_VERIFY)
+
 UPLOAD_JTAG_CMD = openocd \
 			-f $(OPENOCD_SCRIPTS_PATH)interface.cfg \
-			-f $(OPENOCD_SCRIPTS_PATH)stm32.cfg \
-			-f $(OPENOCD_SCRIPTS_PATH)prelude.cfg \
+			-f $(OPENOCD_SCRIPTS_PATH)stm32$(FAMILY).cfg \
+			-f $(OPENOCD_SCRIPTS_PATH)prelude_$(FAMILY).cfg \
 			-c "flash write_bank 0 $(TARGET_BIN) 0x0" \
 			-f $(OPENOCD_SCRIPTS_PATH)postlude.cfg
 
 UPLOAD_JTAG_COMBO_CMD = openocd \
 			-f $(OPENOCD_SCRIPTS_PATH)interface.cfg \
-			-f $(OPENOCD_SCRIPTS_PATH)stm32.cfg \
-			-f $(OPENOCD_SCRIPTS_PATH)prelude.cfg \
+			-f $(OPENOCD_SCRIPTS_PATH)stm32$(FAMILY).cfg \
+			-f $(OPENOCD_SCRIPTS_PATH)prelude_$(FAMILY).cfg \
 			-c "flash write_bank 0 $(COMBO_BIN) 0x0" \
 			-f $(OPENOCD_SCRIPTS_PATH)postlude.cfg
 
@@ -389,8 +360,6 @@
 upload_combo_jtag: $(COMBO_BIN)
 	$(UPLOAD_JTAG_COMBO_CMD) || $(UPLOAD_JTAG_COMBO_CMD)
 
->>>>>>> aa4f6bcf
-
 # Phony target for killing the system FTDI driver on OS X.
 kill_ftdi:
 	sudo kextunload -b com.FTDI.driver.FTDIUSBSerialDriver
